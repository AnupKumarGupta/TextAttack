{
 "cells": [
  {
   "cell_type": "markdown",
   "metadata": {},
   "source": [
    "# The importance of constraints\n",
    "\n",
    "Constraints determine which potential adversarial examples are valid inputs to the model. When determining the efficacy of an attack, constraints are everything. After all, an attack that looks very powerful may just be generating nonsense. Or, perhaps more nefariously, an attack may generate a real-looking example that changes the original label of the input. That's why you should always clearly define the *constraints* your adversarial examples must meet. \n",
    "\n",
    "### Classes of constraints\n",
    "\n",
    "TextAttack evaluates constraints using methods from three groups:\n",
    "\n",
    "- **Overlap constraints** determine if a perturbation is valid based on character-level analysis. For example, some attacks are constrained by edit distance: a perturbation is only valid if it perturbs some small number of characters (or fewer).\n",
    "\n",
    "- **Grammaticality constraints** filter inputs based on syntactical information. For example, an attack may require that adversarial perturbations do not introduce grammatical errors.\n",
    "\n",
    "- **Semantic constraints** try to ensure that the perturbation is semantically similar to the original input. For example, we may design a constraint that uses a sentence encoder to encode the original and perturbed inputs, and enforce that the sentence encodings be within some fixed distance of one another. (This is what happens in subclasses of `textattack.constraints.semantics.sentence_encoders`.)"
   ]
  },
  {
   "cell_type": "markdown",
   "metadata": {},
   "source": [
    "### A new constraint\n",
    "\n",
    "To add our own constraint, we need to create a subclass of `textattack.constraints.Constraint`. We can implement one of two functions, either `__call__` or `call_many`:\n",
    "\n",
    "- `__call__` determines if original input `x` and perturbation `x_adv` fulfill a desired constraint. It returns either `True` or `False`.\n",
    "- `call_many` determines if a list of perturbations `x_adv` fulfill the constraint from original input `x`. This is here in case your constraint can be vectorized. If not, just implement `__call__`, and `__call__` will be executed for each `(x, x_adv)` pair."
   ]
  },
  {
   "cell_type": "markdown",
   "metadata": {},
   "source": [
    "### A custom constraint\n",
    "\n",
    "\n",
    "For fun, we're going to see what happens when we constrain an attack to only allow perturbations that substitute out a named entity for another. In linguistics, a **named entity** is a proper noun, the name of a person, organization, location, product, etc. Named Entity Recognition is a popular NLP task (and one that state-of-the-art models can perform quite well). \n",
    "\n",
    "\n",
    "### NLTK and Named Entity Recognition\n",
    "\n",
    "**NLTK**, the Natural Language Toolkit, is a Python package that helps developers write programs that process natural language. NLTK comes with predefined algorithms for lots of linguistic tasks– including Named Entity Recognition.\n",
    "\n",
    "First, we're going to write a constraint class. In the `__call__` method, we're going to use NLTK to find the named entities in both `x` and `x_adv`. We will only return `True` (that is, our constraint is met) if `x_adv` has substituted one named entity in `x` for another.\n",
    "\n",
    "Let's import NLTK and download the required modules:"
   ]
  },
  {
   "cell_type": "code",
   "execution_count": 1,
   "metadata": {},
   "outputs": [
    {
     "name": "stderr",
     "output_type": "stream",
     "text": [
      "[nltk_data] Downloading package punkt to /u/edl9cy/nltk_data...\n",
<<<<<<< HEAD
      "[nltk_data]   Unzipping tokenizers/punkt.zip.\n",
      "[nltk_data] Downloading package maxent_ne_chunker to\n",
      "[nltk_data]     /u/edl9cy/nltk_data...\n",
      "[nltk_data]   Unzipping chunkers/maxent_ne_chunker.zip.\n",
=======
      "[nltk_data]   Package punkt is already up-to-date!\n",
      "[nltk_data] Downloading package maxent_ne_chunker to\n",
      "[nltk_data]     /u/edl9cy/nltk_data...\n",
      "[nltk_data]   Package maxent_ne_chunker is already up-to-date!\n",
>>>>>>> 8c265fe2
      "[nltk_data] Downloading package words to /u/edl9cy/nltk_data...\n",
      "[nltk_data]   Package words is already up-to-date!\n"
     ]
    },
    {
     "data": {
      "text/plain": [
       "True"
      ]
     },
     "execution_count": 1,
     "metadata": {},
     "output_type": "execute_result"
    }
   ],
   "source": [
    "import nltk\n",
    "nltk.download('punkt') # The NLTK tokenizer\n",
    "nltk.download('maxent_ne_chunker') # NLTK named-entity chunker\n",
    "nltk.download('words') # NLTK list of words"
   ]
  },
  {
   "cell_type": "markdown",
   "metadata": {},
   "source": [
    "### NLTK NER Example\n",
    "\n",
    "Here's an example of using NLTK to find the named entities in a sentence:"
   ]
  },
  {
   "cell_type": "code",
   "execution_count": 2,
   "metadata": {},
   "outputs": [
    {
     "name": "stdout",
     "output_type": "stream",
     "text": [
      "(S\n",
      "  In/IN\n",
      "  2017/CD\n",
      "  ,/,\n",
      "  star/NN\n",
      "  quarterback/NN\n",
      "  (PERSON Tom/NNP Brady/NNP)\n",
      "  led/VBD\n",
      "  the/DT\n",
      "  (ORGANIZATION Patriots/NNP)\n",
      "  to/TO\n",
      "  the/DT\n",
      "  (ORGANIZATION Super/NNP Bowl/NNP)\n",
      "  ,/,\n",
      "  but/CC\n",
      "  lost/VBD\n",
      "  to/TO\n",
      "  the/DT\n",
      "  (ORGANIZATION Philadelphia/NNP Eagles/NNP)\n",
      "  ./.)\n"
     ]
    }
   ],
   "source": [
    "sentence = ('In 2017, star quarterback Tom Brady led the Patriots to the Super Bowl, '\n",
    "           'but lost to the Philadelphia Eagles.')\n",
    "\n",
    "# 1. Tokenize using the NLTK tokenizer.\n",
    "tokens = nltk.word_tokenize(sentence)\n",
    "\n",
    "# 2. Tag parts of speech using the NLTK part-of-speech tagger.\n",
    "tagged = nltk.pos_tag(tokens)\n",
    "\n",
    "# 3. Extract entities from tagged sentence.\n",
    "entities = nltk.chunk.ne_chunk(tagged)\n",
    "print(entities)"
   ]
  },
  {
   "cell_type": "markdown",
   "metadata": {},
   "source": [
    "It looks like `nltk.chunk.ne_chunk` gives us an `nltk.tree.Tree` object where named entities are also `nltk.tree.Tree` objects within that tree. We can take this a step further and grab the named entities from the tree of entities:"
   ]
  },
  {
   "cell_type": "code",
   "execution_count": 3,
   "metadata": {},
   "outputs": [
    {
     "name": "stdout",
     "output_type": "stream",
     "text": [
      "[Tree('PERSON', [('Tom', 'NNP'), ('Brady', 'NNP')]), Tree('ORGANIZATION', [('Patriots', 'NNP')]), Tree('ORGANIZATION', [('Super', 'NNP'), ('Bowl', 'NNP')]), Tree('ORGANIZATION', [('Philadelphia', 'NNP'), ('Eagles', 'NNP')])]\n"
     ]
    }
   ],
   "source": [
    "# 4. Filter entities to just named entities.\n",
    "named_entities = [entity for entity in entities if isinstance(entity, nltk.tree.Tree)]\n",
    "print(named_entities)"
   ]
  },
  {
   "cell_type": "markdown",
   "metadata": {},
   "source": [
    "### Caching with `@functools.lru_cache`\n",
    "\n",
    "A little-known feature of Python 3 is `functools.lru_cache`, a decorator that allows users to easily cache the results of a function in an LRU cache. We're going to be using the NLTK library quite a bit to tokenize, parse, and detect named entities in sentences. These sentences might repeat themselves. As such, we'll use this decorator to cache named entities so that we don't have to perform this expensive computation multiple times."
   ]
  },
  {
   "cell_type": "markdown",
   "metadata": {},
   "source": [
    "### Putting it all together: getting a list of Named Entity Labels from a sentence\n",
    "\n",
    "Now that we know how to tokenize, parse, and detect named entities using NLTK, let's put it all together into a single helper function. Later, when we implement our constraint, we can query this function to easily get the entity labels from a sentence. We can even use `@functools.lru_cache` to try and speed this process up."
   ]
  },
  {
   "cell_type": "code",
   "execution_count": 4,
   "metadata": {},
   "outputs": [],
   "source": [
    "import functools\n",
    "\n",
    "@functools.lru_cache(maxsize=2**14)\n",
    "def get_entities(sentence):\n",
    "    tokens = nltk.word_tokenize(sentence)\n",
    "    tagged = nltk.pos_tag(tokens)\n",
    "    # Setting `binary=True` makes NLTK return all of the named\n",
    "    # entities tagged as NNP instead of detailed tags like\n",
    "    #'Organization', 'Geo-Political Entity', etc.\n",
    "    entities = nltk.chunk.ne_chunk(tagged, binary=True)\n",
    "    return entities.leaves()"
   ]
  },
  {
   "cell_type": "markdown",
   "metadata": {},
   "source": [
    "And let's test our function to make sure it works:"
   ]
  },
  {
   "cell_type": "code",
   "execution_count": 5,
   "metadata": {},
   "outputs": [
    {
     "data": {
      "text/plain": [
       "[('Jack', 'NNP'),\n",
       " ('Black', 'NNP'),\n",
       " ('starred', 'VBD'),\n",
       " ('in', 'IN'),\n",
       " ('the', 'DT'),\n",
       " ('2003', 'CD'),\n",
       " ('film', 'NN'),\n",
       " ('classic', 'JJ'),\n",
       " ('``', '``'),\n",
       " ('School', 'NNP'),\n",
       " ('of', 'IN'),\n",
       " ('Rock', 'NNP'),\n",
       " (\"''\", \"''\"),\n",
       " ('.', '.')]"
      ]
     },
     "execution_count": 5,
     "metadata": {},
     "output_type": "execute_result"
    }
   ],
   "source": [
    "sentence = 'Jack Black starred in the 2003 film classic \"School of Rock\".'\n",
    "get_entities(sentence)"
   ]
  },
  {
   "cell_type": "markdown",
   "metadata": {},
   "source": [
    "We flattened the tree of entities, so the return format is a list of `(word, entity type)` tuples. For non-entities, the `entity_type` is just the part of speech of the word. `'NNP'` is the indicator of a named entity (a proper noun, according to NLTK). Looks like we identified three named entities here: 'Jack' and 'Black', 'School', and 'Rock'. as a 'GPE'. (Seems that the labeler thinks Rock is the name of a place, a city or something.) Whatever technique NLTK uses for named entity recognition may be a bit rough, but it did a pretty decent job here!"
   ]
  },
  {
   "cell_type": "markdown",
   "metadata": {},
   "source": [
    "### Creating our NamedEntityConstraint\n",
    "\n",
    "Now that we know how to detect named entities using NLTK, let's create our custom constraint."
   ]
  },
  {
   "cell_type": "code",
   "execution_count": 6,
   "metadata": {},
   "outputs": [],
   "source": [
    "from textattack.constraints import Constraint\n",
    "\n",
    "class NamedEntityConstraint(Constraint):\n",
    "    \"\"\" A constraint that ensures `x_adv` only substitutes named entities from `x` with other named entities.\n",
    "    \"\"\"\n",
    "    def _check_constraint(self, x, x_adv, original_text=None):\n",
    "        x_entities = get_entities(x.text)\n",
    "        x_adv_entities = get_entities(x_adv.text)\n",
    "        # If there aren't named entities, let's return False (the attack\n",
    "        # will eventually fail).\n",
    "        if len(x_entities) == 0:\n",
    "            return False\n",
    "        if len(x_entities) != len(x_adv_entities):\n",
    "            # If the two sentences have a different number of entities, then \n",
    "            # they definitely don't have the same labels. In this case, the \n",
    "            # constraint is violated, and we return True.\n",
    "            return False\n",
    "        else:\n",
    "            # Here we compare all of the words, in order, to make sure that they match.\n",
    "            # If we find two words that don't match, this means a word was swapped \n",
    "            # between `x` and `x_adv`. That word must be a named entity to fulfill our\n",
    "            # constraint.\n",
    "            x_word_label = None\n",
    "            x_adv_word_label = None\n",
    "            for (word_1, label_1), (word_2, label_2) in zip(x_entities, x_adv_entities):\n",
    "                if word_1 != word_2:\n",
    "                    # Finally, make sure that words swapped between `x` and `x_adv` are named entities. If \n",
    "                    # they're not, then we also return False.\n",
    "                    if (label_1 not in ['NNP', 'NE']) or (label_2 not in ['NNP', 'NE']):\n",
    "                        return False            \n",
    "            # If we get here, all of the labels match up. Return True!\n",
    "            return True\n",
    "    "
   ]
  },
  {
   "cell_type": "markdown",
   "metadata": {
    "collapsed": true
   },
   "source": [
    "### Testing our constraint\n",
    "\n",
    "We need to create an attack and a dataset to test our constraint on. We went over all of this in the first tutorial, so let's gloss over this part for now."
   ]
  },
  {
   "cell_type": "code",
   "execution_count": 7,
   "metadata": {},
   "outputs": [
    {
     "name": "stderr",
     "output_type": "stream",
     "text": [
<<<<<<< HEAD
      "\u001b[34;1mtextattack\u001b[0m: Downloading https://textattack.s3.amazonaws.com/models/classification/lstm/yelp_polarity.\n",
      "100%|██████████| 297M/297M [00:10<00:00, 28.5MB/s] \n",
      "\u001b[34;1mtextattack\u001b[0m: Unzipping file  path_to_zip_file to unzipped_folder_path.\n",
      "\u001b[34;1mtextattack\u001b[0m: Successfully saved models/classification/lstm/yelp_polarity to cache.\n",
=======
>>>>>>> 8c265fe2
      "\u001b[34;1mtextattack\u001b[0m: Goal function <class 'textattack.goal_functions.classification.untargeted_classification.UntargetedClassification'> matches model LSTMForYelpSentimentClassification.\n"
     ]
    }
   ],
   "source": [
    "# Import the dataset.\n",
    "from textattack.datasets.classification import YelpSentiment\n",
    "# Create the model.\n",
    "from textattack.models.classification.lstm import LSTMForYelpSentimentClassification\n",
    "model = LSTMForYelpSentimentClassification()\n",
    "# Create the goal function using the model.\n",
    "from textattack.goal_functions import UntargetedClassification\n",
    "goal_function = UntargetedClassification(model)"
   ]
  },
  {
   "cell_type": "code",
   "execution_count": 8,
   "metadata": {},
   "outputs": [
    {
     "name": "stdout",
     "output_type": "stream",
     "text": [
      "Attack(\n",
      "  (search_method): GreedySearch\n",
      "  (goal_function):  UntargetedClassification\n",
      "  (transformation):  WordSwapEmbedding(\n",
      "    (max_candidates):  15\n",
      "    (embedding_type):  paragramcf\n",
      "  )\n",
      "  (constraints): \n",
      "    (0): NamedEntityConstraint\n",
      "    (1): RepeatModification\n",
      "    (2): StopwordModification\n",
      "  (is_black_box):  True\n",
      ")\n"
     ]
    }
   ],
   "source": [
    "from textattack.transformations import WordSwapEmbedding\n",
    "from textattack.search_methods import GreedySearch\n",
    "from textattack.constraints.semantics import RepeatModification, StopwordModification\n",
    "from textattack.shared import Attack\n",
    "\n",
    "# We're going to the `WordSwapEmbedding` transformation. Using the default settings, this\n",
    "# will try substituting words with their neighbors in the counter-fitted embedding space. \n",
    "transformation = WordSwapEmbedding(max_candidates=15) \n",
    "\n",
    "# We'll use the greedy search method again\n",
    "search_method = GreedySearch()\n",
    "\n",
    "# Our constraints will be the same as Tutorial 1, plus the named entity constraint\n",
    "constraints = [RepeatModification(),\n",
    "               StopwordModification(),\n",
    "               NamedEntityConstraint()]\n",
    "\n",
    "# Now, let's make the attack using these parameters. \n",
    "attack = Attack(goal_function, constraints, transformation, search_method)\n",
    "\n",
    "print(attack)"
   ]
  },
  {
   "cell_type": "code",
   "execution_count": 9,
   "metadata": {},
   "outputs": [
    {
     "data": {
      "text/plain": [
       "True"
      ]
     },
     "execution_count": 9,
     "metadata": {},
     "output_type": "execute_result"
    }
   ],
   "source": [
    "import torch\n",
    "torch.cuda.is_available()"
   ]
  },
  {
   "cell_type": "markdown",
   "metadata": {},
   "source": [
    "Now, let's use our attack. We're going to iterate through the `YelpSentiment` dataset and attack samples until we achieve 10 successes. (There's a lot to check here, and since we're using a greedy search over all potential word swap positions, each sample will take a few minutes. This will take a few hours to run on a single core.)"
   ]
  },
  {
   "cell_type": "code",
   "execution_count": null,
   "metadata": {
    "scrolled": false
   },
   "outputs": [],
   "source": [
    "from textattack.loggers import CSVLogger # tracks a dataframe for us.\n",
    "from textattack.attack_results import SuccessfulAttackResult\n",
    "\n",
    "results_iterable = attack.attack_dataset(YelpSentiment(), attack_n=True)\n",
    "logger = CSVLogger(color_method='html')\n",
    "\n",
    "num_successes = 0\n",
    "while num_successes < 10:\n",
    "    result = next(results_iterable)\n",
    "    if isinstance(result, SuccessfulAttackResult):\n",
    "        logger.log_attack_result(result)\n",
    "        num_successes += 1\n",
    "        print(num_successes)"
   ]
  },
  {
   "cell_type": "markdown",
   "metadata": {},
   "source": [
    "Now let's visualize our 10 successes in color:"
   ]
  },
  {
   "cell_type": "code",
   "execution_count": null,
   "metadata": {},
   "outputs": [],
   "source": [
    "import pandas as pd\n",
    "pd.options.display.max_colwidth = 480 # increase column width so we can actually read the examples\n",
    "\n",
    "from IPython.core.display import display, HTML\n",
    "display(HTML(logger.df[['passage_1', 'passage_2']].to_html(escape=False)))"
   ]
  },
  {
   "cell_type": "markdown",
   "metadata": {},
   "source": [
    "### Conclusion\n",
    "\n",
    "Our constraint seems to have done its job: it filtered out attacks that did not swap out a named entity for another, according to the NLTK named entity detector. However, we can see some problems inherent in the detector: it often thinks the first word of a given sentence is a named entity, probably due to capitalization. (This is why \"Awesome atmosphere\" can be replaced by \"Sublime atmosphere\" and still fulfill our constraint; NLTK is telling us that both of those are proper nouns, some specific named type of atmosphere.) \n",
    "\n",
    "We did manage to produce some nice adversarial examples! \"Cool Cuts\" hair cuttery became \"Cool Cutback\" and the entire prediction  (of 298 words) flipped from positive to negative. \"Red Lobster\" became \"Flushed Lobster\" and the prediction (of 337 words) also shifted from positive to negative."
   ]
  }
 ],
 "metadata": {
  "kernelspec": {
   "display_name": "Python 3",
   "language": "python",
   "name": "python3"
<<<<<<< HEAD
  },
  "language_info": {
   "codemirror_mode": {
    "name": "ipython",
    "version": 3
   },
   "file_extension": ".py",
   "mimetype": "text/x-python",
   "name": "python",
   "nbconvert_exporter": "python",
   "pygments_lexer": "ipython3",
   "version": "3.7.7"
=======
>>>>>>> 8c265fe2
  }
 },
 "nbformat": 4,
 "nbformat_minor": 2
}<|MERGE_RESOLUTION|>--- conflicted
+++ resolved
@@ -60,17 +60,10 @@
      "output_type": "stream",
      "text": [
       "[nltk_data] Downloading package punkt to /u/edl9cy/nltk_data...\n",
-<<<<<<< HEAD
-      "[nltk_data]   Unzipping tokenizers/punkt.zip.\n",
-      "[nltk_data] Downloading package maxent_ne_chunker to\n",
-      "[nltk_data]     /u/edl9cy/nltk_data...\n",
-      "[nltk_data]   Unzipping chunkers/maxent_ne_chunker.zip.\n",
-=======
       "[nltk_data]   Package punkt is already up-to-date!\n",
       "[nltk_data] Downloading package maxent_ne_chunker to\n",
       "[nltk_data]     /u/edl9cy/nltk_data...\n",
       "[nltk_data]   Package maxent_ne_chunker is already up-to-date!\n",
->>>>>>> 8c265fe2
       "[nltk_data] Downloading package words to /u/edl9cy/nltk_data...\n",
       "[nltk_data]   Package words is already up-to-date!\n"
      ]
@@ -330,13 +323,6 @@
      "name": "stderr",
      "output_type": "stream",
      "text": [
-<<<<<<< HEAD
-      "\u001b[34;1mtextattack\u001b[0m: Downloading https://textattack.s3.amazonaws.com/models/classification/lstm/yelp_polarity.\n",
-      "100%|██████████| 297M/297M [00:10<00:00, 28.5MB/s] \n",
-      "\u001b[34;1mtextattack\u001b[0m: Unzipping file  path_to_zip_file to unzipped_folder_path.\n",
-      "\u001b[34;1mtextattack\u001b[0m: Successfully saved models/classification/lstm/yelp_polarity to cache.\n",
-=======
->>>>>>> 8c265fe2
       "\u001b[34;1mtextattack\u001b[0m: Goal function <class 'textattack.goal_functions.classification.untargeted_classification.UntargetedClassification'> matches model LSTMForYelpSentimentClassification.\n"
      ]
     }
@@ -489,21 +475,6 @@
    "display_name": "Python 3",
    "language": "python",
    "name": "python3"
-<<<<<<< HEAD
-  },
-  "language_info": {
-   "codemirror_mode": {
-    "name": "ipython",
-    "version": 3
-   },
-   "file_extension": ".py",
-   "mimetype": "text/x-python",
-   "name": "python",
-   "nbconvert_exporter": "python",
-   "pygments_lexer": "ipython3",
-   "version": "3.7.7"
-=======
->>>>>>> 8c265fe2
   }
  },
  "nbformat": 4,
