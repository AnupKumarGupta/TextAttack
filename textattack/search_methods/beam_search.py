--- conflicted
+++ resolved
@@ -16,11 +16,7 @@
     def __init__(self, beam_width=8):
         self.beam_width = beam_width
         
-<<<<<<< HEAD
-    def __call__(self, initial_result):
-=======
     def _perform_search(self, initial_result):
->>>>>>> 8c265fe2
         beam = [initial_result.tokenized_text]
         best_result = initial_result
         while not best_result.succeeded:
