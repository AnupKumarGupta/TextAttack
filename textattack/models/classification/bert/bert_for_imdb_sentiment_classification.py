--- conflicted
+++ resolved
@@ -2,17 +2,9 @@
 
 class BERTForIMDBSentimentClassification(BERTForClassification):
     """ 
-    BERT fine-tuned on the Yelp Sentiment dataset for sentiment classification.
+    BERT fine-tuned on the IMDb Sentiment dataset for sentiment classification.
     """
     
-<<<<<<< HEAD
-    MODEL_PATH = '/p/qdata/jm8wx/research/text_attacks/RobustNLP/BertClassifier/outputs/imdb-2019-11-08-17:12'
-    def __init__(self):
-        super().__init__(BERTForIMDBSentimentClassification.MODEL_PATH)
-        
-    def __str__(self):
-        return "BERT for IMDb Sentiment Classification"
-=======
     MODEL_PATH_CASED = '/p/qdata/jm8wx/research/text_attacks/RobustNLP/BertClassifier/outputs/imdb-cased-2019-11-12-05:04'
     MODEL_PATH_UNCASED = '/p/qdata/jm8wx/research/text_attacks/RobustNLP/BertClassifier/outputs/imdb-uncased-2019-11-11-19:57'
     def __init__(self, cased=False):
@@ -21,4 +13,6 @@
         else:
             path = BERTForIMDBSentimentClassification.MODEL_PATH_UNCASED
         super().__init__(path)
->>>>>>> 1a9ea2e9
+        
+    def __str__(self):
+        return "BERT for IMDb Sentiment Classification"