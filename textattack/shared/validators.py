--- conflicted
+++ resolved
@@ -76,12 +76,8 @@
 
 def transformation_consists_of(transformation, transformation_classes):
     """
-<<<<<<< HEAD
-        Determines if the transofrmation is or consists only of instances of a class in `transformation_classes`
-=======
         Determines if ``transformation`` is or consists only of 
         instances of a class in ``transformation_classes``
->>>>>>> 23178857
     """
     from textattack.transformations import CompositeTransformation
     if isinstance(transformation, CompositeTransformation):
@@ -97,11 +93,7 @@
 
 def transformation_consists_of_word_swaps(transformation):
     """
-<<<<<<< HEAD
-        Determines if the transofmration is a word swap or consists of only word swaps
-=======
         Determines if ``transformation`` is a word swap or consists of only word swaps
->>>>>>> 23178857
     """
     from textattack.transformations import WordSwap, WordSwapGradientBased
     return transformation_consists_of(transformation, [WordSwap, WordSwapGradientBased])