"""
A command line parser to run an attack from user specifications.
"""

import os
import textattack
import time
import torch
import tqdm

from .run_attack_args_helper import *

logger = textattack.shared.utils.get_logger()

def set_env_variables(gpu_id):
    # Set sharing strategy to file_system to avoid file descriptor leaks
    torch.multiprocessing.set_sharing_strategy('file_system')
    # Only use one GPU, if we have one.
    if 'CUDA_VISIBLE_DEVICES' not in os.environ:
        os.environ['CUDA_VISIBLE_DEVICES'] = str(gpu_id)
    # Disable tensorflow logs, except in the case of an error.
    if 'TF_CPP_MIN_LOG_LEVEL' not in os.environ:
        os.environ['TF_CPP_MIN_LOG_LEVEL'] = '3'
    # Cache TensorFlow Hub models here, if not otherwise specified.
    if 'TFHUB_CACHE_DIR' not in os.environ:
        os.environ['TFHUB_CACHE_DIR'] = os.path.expanduser('~/.cache/tensorflow-hub')

def attack_from_queue(args, in_queue, out_queue):
    gpu_id = torch.multiprocessing.current_process()._identity[0] - 2
    set_env_variables(gpu_id)
    _, attack = parse_goal_function_and_attack_from_args(args)
    if gpu_id == 0:
        print(attack, '\n')
    while not in_queue.empty():
        try:
            output, text = in_queue.get()
            results_gen = attack.attack_dataset([(output, text)], num_examples=1)
            result = next(results_gen)
            out_queue.put(result)
        except Exception as e:
            out_queue.put(e)
            exit()

def run(args):
    pytorch_multiprocessing_workaround()

    if args.checkpoint_resume:
        # Override current args with checkpoint args
        resume_checkpoint = parse_checkpoint_from_args(args)
        args = merge_checkpoint_args(resume_checkpoint.args, args)
        num_examples_offset = resume_checkpoint.dataset_offset
        num_examples = resume_checkpoint.num_remaining_attacks
        logger.info('Recovered from previously saved checkpoint at {}'.format(resume_checkpoint.datetime))
        print(resume_checkpoint, '\n')
    else:
        num_examples_offset = args.num_examples_offset
        num_examples = args.num_examples

    # This makes `args` a namespace that's sharable between processes.
    # We could do the same thing with the model, but it's actually faster
    # to let each thread have their own copy of the model.
    args = torch.multiprocessing.Manager().Namespace(
        **vars(args)
    )
    start_time = time.time()
    
    if args.checkpoint_resume:
        attack_log_manager = resume_checkpoint.log_manager
    else:
        attack_log_manager = parse_logger_from_args(args)
    
    # We reserve the first GPU for coordinating workers.
    num_gpus = torch.cuda.device_count()
    dataset = DATASET_BY_MODEL[args.model](offset=num_examples_offset)
    
    print(f'Running on {num_gpus} GPUs')
    load_time = time.time()

    if args.interactive:
        raise RuntimeError('Cannot run in parallel if --interactive set')
    
    in_queue = torch.multiprocessing.Queue()
    out_queue =  torch.multiprocessing.Queue()
    # Add stuff to queue.
    for _ in range(num_examples):
        label, text = next(dataset)
        in_queue.put((label, text))
    # Start workers.
    pool = torch.multiprocessing.Pool(
        num_gpus, 
        attack_from_queue, 
        (args, in_queue, out_queue)
    )
    # Log results asynchronously and update progress bar.
    if args.checkpoint_resume:
        num_results = resume_checkpoint.results_count
        num_failures = resume_checkpoint.num_failed_attacks
        num_successes = resume_checkpoint.num_successful_attacks
    else:
        num_results = 0
        num_failures = 0
        num_successes = 0
    pbar = tqdm.tqdm(total=num_examples, smoothing=0)
    while num_results < num_examples:
        result = out_queue.get(block=True)

        if isinstance(result, Exception):
            raise result
        attack_log_manager.log_result(result)
        if (not args.attack_n) or (not isinstance(result, textattack.attack_results.SkippedAttackResult)):
            pbar.update()
            num_results += 1
            if type(result) == textattack.attack_results.SuccessfulAttackResult:
                num_successes += 1
            if type(result) == textattack.attack_results.FailedAttackResult:
                num_failures += 1
            pbar.set_description('[Succeeded / Failed / Total] {} / {} / {}'.format(num_successes, num_failures, num_results))
        else:
            label, text = next(dataset)
            in_queue.put((label, text))

        if args.checkpoint_interval and num_results % args.checkpoint_interval == 0:
<<<<<<< HEAD
            checkpoint = textattack.shared.Checkpoint(args, attack_log_manager)
            checkpoint.save()
=======
>>>>>>> eeda2915
            attack_log_manager.flush()
            checkpoint = textattack.shared.Checkpoint(args, attack_log_manager)
            checkpoint.save()

    pbar.close()
    print()
    # Enable summary stdout.
    if args.disable_stdout:
        attack_log_manager.enable_stdout()
    attack_log_manager.log_summary()
    attack_log_manager.flush()
    print()
    finish_time = time.time()
    print(f'Attack time: {time.time() - load_time}s')

def pytorch_multiprocessing_workaround():
    # This is a fix for a known bug
    try:
        torch.multiprocessing.set_start_method('spawn')
        torch.multiprocessing.set_sharing_strategy('file_system')
    except RuntimeError:
        pass

if __name__ == '__main__': 
    run(get_args())<|MERGE_RESOLUTION|>--- conflicted
+++ resolved
@@ -120,11 +120,6 @@
             in_queue.put((label, text))
 
         if args.checkpoint_interval and num_results % args.checkpoint_interval == 0:
-<<<<<<< HEAD
-            checkpoint = textattack.shared.Checkpoint(args, attack_log_manager)
-            checkpoint.save()
-=======
->>>>>>> eeda2915
             attack_log_manager.flush()
             checkpoint = textattack.shared.Checkpoint(args, attack_log_manager)
             checkpoint.save()
