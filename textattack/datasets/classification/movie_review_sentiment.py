--- conflicted
+++ resolved
@@ -16,20 +16,13 @@
         offset (int): line to start reading from
     
     """
-<<<<<<< HEAD
-    DATA_PATH = 'datasets/classification/mr.txt'
-    def __init__(self, offset=0, shuffle=False):
-        """ Loads a full dataset from disk. """
-        self._load_classification_text_file(MovieReviewSentiment.DATA_PATH, offset=offset)
-        if shuffle:
-            self._shuffle_data()
-=======
 
     DATA_PATH = "datasets/classification/mr.txt"
 
-    def __init__(self, offset=0):
+    def __init__(self, offset=0, shuffle=False):
         """ Loads a full dataset from disk. """
         self._load_classification_text_file(
             MovieReviewSentiment.DATA_PATH, offset=offset
         )
->>>>>>> c155c0a3
+        if shuffle:
+            self._shuffle_data()