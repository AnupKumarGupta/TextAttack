from abc import ABC, abstractmethod

<<<<<<< HEAD
=======
import textattack
>>>>>>> 99fedba1
from textattack.shared.utils import default_class_repr


class Constraint(ABC):
    """ 
    An abstract class that represents constraints on adversial text examples. 
    Constraints evaluate whether transformations from a ``AttackedText`` to another 
    ``AttackedText`` meet certain conditions.

    Args:
        compare_against_original (bool): If `True`, the reference text should be the original text under attack. 
            If `False`, the reference text is the most recent text from which the transformed text was generated.
            All constraints must have this attribute.
    """

    def __init__(self, compare_against_original):
        self.compare_against_original = compare_against_original

    def call_many(self, transformed_texts, reference_text):
        """
        Filters ``transformed_texts`` based on which transformations fulfill the constraint.
        First checks compatibility with latest ``Transformation``, then calls 
        ``_check_constraint_many``\.

        Args:
            transformed_texts (list[AttackedText]): The candidate transformed ``AttackedText``'s.
            reference_text (AttackedText): The ``AttackedText`` to compare against.
        """
        incompatible_transformed_texts = []
        compatible_transformed_texts = []
        for transformed_text in transformed_texts:
            try:
                if self.check_compatibility(
                    transformed_text.attack_attrs["last_transformation"]
                ):
                    compatible_transformed_texts.append(transformed_text)
                else:
                    incompatible_transformed_texts.append(transformed_text)
            except KeyError:
                raise KeyError(
                    "transformed_text must have `last_transformation` attack_attr to apply constraint"
                )
        filtered_texts = self._check_constraint_many(
            compatible_transformed_texts, reference_text
        )
        return list(filtered_texts) + incompatible_transformed_texts

    def _check_constraint_many(self, transformed_texts, reference_text):
        """
        Filters ``transformed_texts`` based on which transformations fulfill the constraint.
        Calls ``check_constraint``\.

        Args:
            transformed_texts (list[AttackedText]): The candidate transformed ``AttackedText``\s.
            reference_texts (AttackedText): The ``AttackedText`` to compare against.
        """
        return [
            transformed_text
            for transformed_text in transformed_texts
            if self._check_constraint(transformed_text, reference_text)
        ]

    def __call__(self, transformed_text, reference_text):
        """ 
        Returns True if the constraint is fulfilled, False otherwise. First checks
        compatibility with latest ``Transformation``, then calls ``_check_constraint``\.
        
        Args:
            transformed_text (AttackedText): The candidate transformed ``AttackedText``.
            reference_text (AttackedText): The ``AttackedText`` to compare against.
        """
        if not isinstance(transformed_text, textattack.shared.AttackedText):
            raise TypeError("transformed_text must be of type AttackedText")
<<<<<<< HEAD
        if not isinstance(reference_text, AttackedText):
            raise TypeError("reference_text must be of type AttackedText")
=======
        if not isinstance(current_text, textattack.shared.AttackedText):
            raise TypeError("current_text must be of type AttackedText")
>>>>>>> 99fedba1

        try:
            if not self.check_compatibility(
                transformed_text.attack_attrs["last_transformation"]
            ):
                return True
        except KeyError:
            raise KeyError(
                "`transformed_text` must have `last_transformation` attack_attr to apply constraint."
            )
        return self._check_constraint(transformed_text, reference_text)

    @abstractmethod
<<<<<<< HEAD
    def _check_constraint(self, transformed_text, reference_text):
=======
    def _check_constraint(self, transformed_text, current_text, original_text=None):
>>>>>>> 99fedba1
        """ 
        Returns True if the constraint is fulfilled, False otherwise. Must be overridden by
        the specific constraint.
        
        Args:
            transformed_text: The candidate transformed ``AttackedText``.
            current_text: The current ``AttackedText``.
            reference_text (AttackedText): The ``AttackedText`` to compare against.
        """
        raise NotImplementedError()

    def check_compatibility(self, transformation):
        """ 
        Checks if this constraint is compatible with the given transformation.
        For example, the ``WordEmbeddingDistance`` constraint compares the embedding of
        the word inserted with that of the word deleted. Therefore it can only be
        applied in the case of word swaps, and not for transformations which involve
        only one of insertion or deletion.

        Args:
            transformation: The ``Transformation`` to check compatibility with.
        """
        return True

    def extra_repr_keys(self):
        """Set the extra representation of the constraint using these keys.
        
        To print customized extra information, you should reimplement
        this method in your own constraint. Both single-line and multi-line
        strings are acceptable.
        """
        return []
        #return ["compare_against_original"]

    __str__ = __repr__ = default_class_repr<|MERGE_RESOLUTION|>--- conflicted
+++ resolved
@@ -1,9 +1,6 @@
 from abc import ABC, abstractmethod
 
-<<<<<<< HEAD
-=======
 import textattack
->>>>>>> 99fedba1
 from textattack.shared.utils import default_class_repr
 
 
@@ -77,13 +74,8 @@
         """
         if not isinstance(transformed_text, textattack.shared.AttackedText):
             raise TypeError("transformed_text must be of type AttackedText")
-<<<<<<< HEAD
-        if not isinstance(reference_text, AttackedText):
-            raise TypeError("reference_text must be of type AttackedText")
-=======
         if not isinstance(current_text, textattack.shared.AttackedText):
             raise TypeError("current_text must be of type AttackedText")
->>>>>>> 99fedba1
 
         try:
             if not self.check_compatibility(
@@ -97,11 +89,7 @@
         return self._check_constraint(transformed_text, reference_text)
 
     @abstractmethod
-<<<<<<< HEAD
     def _check_constraint(self, transformed_text, reference_text):
-=======
-    def _check_constraint(self, transformed_text, current_text, original_text=None):
->>>>>>> 99fedba1
         """ 
         Returns True if the constraint is fulfilled, False otherwise. Must be overridden by
         the specific constraint.
