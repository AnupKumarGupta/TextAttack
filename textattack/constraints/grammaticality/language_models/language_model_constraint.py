import math
import torch

from textattack.constraints import Constraint

class LanguageModelConstraint(Constraint):
    """ 
        Determines if two sentences have a swapped word that has a similar
            probability according to a language model.
        
        Args:
            max_log_prob_diff (float): the maximum difference in log-probability
                between x and x_adv
    """
    
    def __init__(self, max_log_prob_diff=None):
        if max_log_prob_diff is None:
            raise ValueError('Must set max_log_prob_diff')
        self.max_log_prob_diff = max_log_prob_diff
    
    def get_log_probs_at_index(self, text_list, word_index):
        """ Gets the log-probability of items in `text_list` at index 
            `word_index` according to a language model.
        """
        raise NotImplementedError()
    
    def _check_constraint(self, x, x_adv, original_text=None):
        try:
            indices = x_adv.attack_attrs['newly_modified_indices']
        except KeyError:
<<<<<<< HEAD
            raise KeyError('Cannot apply part-of-speech constraint without `newly_modified_indices`')
=======
            raise KeyError('Cannot apply language model constraint without `newly_modified_indices`')
>>>>>>> 8c265fe2

        for i in indices:
            probs = self.get_log_probs_at_index((x, x_adv), i)
            if len(probs) != 2:
                raise ValueError(f'Error: get_log_probs_at_index returned {len(probs)} values for 2 inputs')
            x_prob, x_adv_prob = probs
            if self.max_log_prob_diff is None:
                x_prob, x_adv_prob = math.log(p1), math.log(p2)
            if abs(x_prob - x_adv_prob) > self.max_log_prob_diff:
                return False
        
        return True
    
    def extra_repr_keys(self):
        return ['max_log_prob_diff']<|MERGE_RESOLUTION|>--- conflicted
+++ resolved
@@ -28,11 +28,7 @@
         try:
             indices = x_adv.attack_attrs['newly_modified_indices']
         except KeyError:
-<<<<<<< HEAD
-            raise KeyError('Cannot apply part-of-speech constraint without `newly_modified_indices`')
-=======
             raise KeyError('Cannot apply language model constraint without `newly_modified_indices`')
->>>>>>> 8c265fe2
 
         for i in indices:
             probs = self.get_log_probs_at_index((x, x_adv), i)
