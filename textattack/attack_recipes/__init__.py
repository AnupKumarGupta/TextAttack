from .bae_garg_2019 import BAEGarg2019
from .bert_attack_li_2020 import BERTAttackLi2020
from .genetic_algorithm_alzantot_2018 import GeneticAlgorithmAlzantot2018
from .faster_genetic_algorithm_jia_2019 import FasterGeneticAlgorithmJia2019
from .deepwordbug_gao_2018 import DeepWordBugGao2018
from .hotflip_ebrahimi_2017 import HotFlipEbrahimi2017
from .input_reduction_feng_2018 import InputReductionFeng2018
from .kuleshov_2017 import Kuleshov2017
from .seq2sick_cheng_2018_blackbox import Seq2SickCheng2018BlackBox
from .textbugger_li_2018 import TextBuggerLi2018
from .textfooler_jin_2019 import TextFoolerJin2019
from .pwws_ren_2019 import PWWSRen2019
from .iga_wang_2019 import IGAWang2019
from .pruthi_2019 import Pruthi2019
<<<<<<< HEAD
from .PSO_zang_2020 import PSOZang2020
from .benchmark_recipes import *
=======
from .pso_zang_2020 import PSOZang2020
>>>>>>> 641cbe7b
<|MERGE_RESOLUTION|>--- conflicted
+++ resolved
@@ -12,9 +12,4 @@
 from .pwws_ren_2019 import PWWSRen2019
 from .iga_wang_2019 import IGAWang2019
 from .pruthi_2019 import Pruthi2019
-<<<<<<< HEAD
-from .PSO_zang_2020 import PSOZang2020
-from .benchmark_recipes import *
-=======
-from .pso_zang_2020 import PSOZang2020
->>>>>>> 641cbe7b
+from .pso_zang_2020 import PSOZang2020