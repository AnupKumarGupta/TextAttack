--- conflicted
+++ resolved
@@ -1,20 +1,3 @@
-<<<<<<< HEAD
-"""
-    Cheng, Minhao, et al. 
-    
-    Seq2Sick: Evaluating the Robustness of Sequence-to-Sequence Models with 
-        Adversarial Examples
-    
-    ArXiv, abs/1803.01128.
-    
-    
-    This is a greedy re-implementation of the seq2sick attack method. It does 
-        not use gradient descent.
-    
-"""
-
-=======
->>>>>>> 23178857
 from textattack.shared.attack import Attack
 from textattack.constraints.overlap import LevenshteinEditDistance
 from textattack.constraints.semantics import WordEmbeddingDistance
