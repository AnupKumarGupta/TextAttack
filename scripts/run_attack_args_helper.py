import argparse
import numpy as np
import os
import random
import textattack
import time
import torch

RECIPE_NAMES = {
    'alzantot':      'textattack.attack_recipes.Alzantot2018GeneticAlgorithm',
    'alz-adjusted':  'textattack.attack_recipes.Alzantot2018GeneticAlgorithmAdjusted',
    'textfooler':    'textattack.attack_recipes.Jin2019TextFooler',
    'tf-adjusted':   'textattack.attack_recipes.Jin2019TextFoolerAdjusted',
}

MODEL_CLASS_NAMES = {
    #
    # Text classification models
    #
    
    # BERT models - default uncased
    'bert-ag-news':             'textattack.models.classification.bert.BERTForAGNewsClassification',
    'bert-imdb':                'textattack.models.classification.bert.BERTForIMDBSentimentClassification',
    'bert-mr':                  'textattack.models.classification.bert.BERTForMRSentimentClassification',
    'bert-yelp-sentiment':      'textattack.models.classification.bert.BERTForYelpSentimentClassification',
    # CNN models
    'cnn-ag-news':              'textattack.models.classification.cnn.WordCNNForAGNewsClassification',
    'cnn-imdb':                 'textattack.models.classification.cnn.WordCNNForIMDBSentimentClassification',
    'cnn-mr':                   'textattack.models.classification.cnn.WordCNNForMRSentimentClassification',
    'cnn-yelp-sentiment':       'textattack.models.classification.cnn.WordCNNForYelpSentimentClassification',
    # LSTM models
    'lstm-ag-news':             'textattack.models.classification.lstm.LSTMForAGNewsClassification',
    'lstm-imdb':                'textattack.models.classification.lstm.LSTMForIMDBSentimentClassification',
    'lstm-mr':                  'textattack.models.classification.lstm.LSTMForMRSentimentClassification',
    'lstm-yelp-sentiment':      'textattack.models.classification.lstm.LSTMForYelpSentimentClassification',
    
    #
    # Textual entailment models
    #
    
    # BERT models
    'bert-mnli':                'textattack.models.entailment.bert.BERTForMNLI',
    'bert-snli':                'textattack.models.entailment.bert.BERTForSNLI',
}

DATASET_BY_MODEL = {
    #
    # Text classification datasets
    #
    
    # AG News
    'bert-ag-news':             textattack.datasets.classification.AGNews,
    'cnn-ag-news':              textattack.datasets.classification.AGNews,
    'lstm-ag-news':             textattack.datasets.classification.AGNews,
    # IMDB 
    'bert-imdb':                textattack.datasets.classification.IMDBSentiment,
    'cnn-imdb':                 textattack.datasets.classification.IMDBSentiment,
    'lstm-imdb':                textattack.datasets.classification.IMDBSentiment,
    # MR
    'bert-mr':                  textattack.datasets.classification.MovieReviewSentiment,
    'cnn-mr':                   textattack.datasets.classification.MovieReviewSentiment,
    'lstm-mr':                  textattack.datasets.classification.MovieReviewSentiment,
    # Yelp
    'bert-yelp-sentiment':      textattack.datasets.classification.YelpSentiment,
    'cnn-yelp-sentiment':       textattack.datasets.classification.YelpSentiment,
    'lstm-yelp-sentiment':      textattack.datasets.classification.YelpSentiment,
    
    #
    # Textual entailment datasets
    #
    'bert-mnli':                textattack.datasets.entailment.MNLI,
    'bert-snli':                textattack.datasets.entailment.SNLI,
}

TRANSFORMATION_CLASS_NAMES = {
    'word-swap-embedding':             'textattack.transformations.WordSwapEmbedding',
    'word-swap-homoglyph':             'textattack.transformations.WordSwapHomoglyph',
    'word-swap-neighboring-char-swap': 'textattack.transformations.WordSwapNeighboringCharacterSwap',
}

CONSTRAINT_CLASS_NAMES = {
    'embedding':    'textattack.constraints.semantics.WordEmbeddingDistance',
    'goog-lm':      'textattack.constraints.semantics.language_models.GoogleLanguageModel',
    'bert':         'textattack.constraints.semantics.sentence_encoders.BERT',
    'infer-sent':   'textattack.constraints.semantics.sentence_encoders.InferSent',
    'use':          'textattack.constraints.semantics.sentence_encoders.UniversalSentenceEncoder',
    'lang-tool':    'textattack.constraints.syntax.LanguageTool', 
}

ATTACK_CLASS_NAMES = {
    'beam-search':        'textattack.attack_methods.BeamSearch',
    'greedy-word':        'textattack.attack_methods.GreedyWordSwap',
    'ga-word':            'textattack.attack_methods.GeneticAlgorithm',
    'greedy-word-wir':    'textattack.attack_methods.GreedyWordSwapWIR',
}

def set_seed(random_seed):
    random.seed(random_seed)
    np.random.seed(random_seed)
    torch.manual_seed(random_seed)

def get_args():
    parser = argparse.ArgumentParser(
        description='A commandline parser for TextAttack', 
        formatter_class=argparse.ArgumentDefaultsHelpFormatter)

    parser.add_argument('--transformation', type=str, required=False,
        default='word-swap-embedding', choices=TRANSFORMATION_CLASS_NAMES.keys(),
        help='The transformations to apply.')
        
    parser.add_argument('--model', type=str, required=False, default='bert-yelp-sentiment',
        choices=MODEL_CLASS_NAMES.keys(), help='The classification model to attack.')
    
    parser.add_argument('--constraints', type=str, required=False, nargs='*',
        default=[], choices=CONSTRAINT_CLASS_NAMES.keys(),
        help=('Constraints to add to the attack. Usage: "--constraints {constraint}:{arg_1}={value_1},{arg_3}={value_3}"'))
    
    parser.add_argument('--out_dir', type=str, required=False, default=None,
        help='A directory to output results to.')
    
    parser.add_argument('--enable_visdom', action='store_true',
        help='Enable logging to visdom.')
    
    parser.add_argument('--disable_stdout', action='store_true',
        help='Disable logging to stdout')
   
    parser.add_argument('--enable_csv', nargs='?', default=None, const='fancy', type=str,
        help='Enable logging to csv. Use --enable_csv plain to remove [[]] around words.')

    parser.add_argument('--num_examples', '-n', type=int, required=False, 
        default='5', help='The number of examples to process.')
    
    parser.add_argument('--num_examples_offset', '-o', type=int, required=False, 
        default=0, help='The offset to start at in the dataset.')

    parser.add_argument('--shuffle', action='store_true', required=False, 
        default=False, help='Randomly shuffle the data before attacking')
    
    parser.add_argument('--interactive', action='store_true', default=False,
        help='Whether to run attacks interactively.')
    
<<<<<<< HEAD
    parser.add_argument('--attack_n', action='store_true', default=False,
        help='Whether to run attack until `n` examples have been attacked (not skipped).')
=======
    def str_to_int(s): return sum((ord(c) for c in s))
    parser.add_argument('--random_seed', default=str_to_int('TEXTATTACK'))
>>>>>>> c1f0f96a
    
    attack_group = parser.add_mutually_exclusive_group(required=False)
    
    attack_choices = ','.join(ATTACK_CLASS_NAMES.keys())
    attack_group.add_argument('--attack', '--attack_method', type=str, 
        required=False, default='greedy-word-wir', 
        help=f'The type of attack to run. choices: {attack_choices}')
    
    attack_group.add_argument('--recipe', type=str, required=False, default=None,
        help='full attack recipe (overrides provided transformation & constraints)',
        choices=RECIPE_NAMES.keys())
    
    args = parser.parse_args()
    
    set_seed(args.random_seed)
    
    return args

def parse_transformation_from_args(args):
    # Transformations
    _transformation = []    
    transformation = args.transformation
    if ':' in transformation:
        transformation_name, params = transformation.split(':')
        if transformation_name not in TRANSFORMATION_CLASS_NAMES:
            raise ValueError(f'Error: unsupported transformation {transformation_name}')
        transformation = eval(f'{TRANSFORMATION_CLASS_NAMES[transformation_name]}({params})')
    elif transformation in TRANSFORMATION_CLASS_NAMES:
        transformation = eval(f'{TRANSFORMATION_CLASS_NAMES[transformation]}()')
    else:
        raise ValueError(f'Error: unsupported transformation {transformation}')
    return transformation

def parse_constraints_from_args(args):
    # Constraints
    if not args.constraints: 
        return []
    
    _constraints = []
    for constraint in args.constraints:
        if ':' in constraint:
            constraint_name, params = constraint.split(':')
            if constraint_name not in CONSTRAINT_CLASS_NAMES:
                raise ValueError(f'Error: unsupported constraint {constraint_name}')
            _constraints.append(eval(f'{CONSTRAINT_CLASS_NAMES[constraint_name]}({params})'))
        elif constraint in CONSTRAINT_CLASS_NAMES:
            _constraints.append(eval(f'{CONSTRAINT_CLASS_NAMES[constraint]}()'))
        else:
            raise ValueError(f'Error: unsupported constraint {constraint}')
    
    return _constraints

def parse_recipe_from_args(model, args):
    if ':' in args.recipe:
        recipe_name, params = args.recipe.split(':')
        if recipe_name not in RECIPE_NAMES:
            raise ValueError(f'Error: unsupported recipe {recipe_name}')
        recipe = eval(f'{RECIPE_NAMES[recipe_name]}(model, {params})')
    elif args.recipe in RECIPE_NAMES:
        recipe = eval(f'{RECIPE_NAMES[args.recipe]}(model)')
    else:
        raise ValueError('Invalid recipe {args.recipe}')
    return recipe

def parse_model_and_attack_from_args(args):
    if ':' in args.model:
        model_name, params = args.model.split(':')
        if model_name not in MODEL_CLASS_NAMES:
            raise ValueError(f'Error: unsupported model {model_name}')
        model = eval(f'{MODEL_CLASS_NAMES[model_name]}({params})')
    elif args.model in MODEL_CLASS_NAMES:
        model = eval(f'{MODEL_CLASS_NAMES[args.model]}()')
    else: 
        raise ValueError(f'Error: unsupported model {args.model}')
    if args.recipe:
        attack = parse_recipe_from_args(model, args)
    else:
        transformation = parse_transformation_from_args(args)
        constraints = parse_constraints_from_args(args)
        if ':' in args.attack:
            attack_name, params = args.attack.split(':')
            if attack_name not in ATTACK_CLASS_NAMES:
                raise ValueError(f'Error: unsupported attack {attack_name}')
            attack = eval(f'{ATTACK_CLASS_NAMES[attack_name]}(model, transformation, constraints=constraints, {params})')
        elif args.attack in ATTACK_CLASS_NAMES:
            attack = eval(f'{ATTACK_CLASS_NAMES[args.attack]}(model, transformation, constraints=constraints)')
        else:
            raise ValueError(f'Error: unsupported attack {args.attack}')
    return model, attack

def parse_logger_from_args(args):# Create logger
    attack_logger = textattack.loggers.AttackLogger()
    # Set default output directory to `textattack/outputs`.
    if not args.out_dir:
        current_dir = os.path.dirname(os.path.realpath(__file__))
        outputs_dir = os.path.join(current_dir, os.pardir, 'outputs')
        args.out_dir = outputs_dir
        
    # Output file.
    out_time = int(time.time()*1000) # Output file
    outfile_name = 'attack-{}.txt'.format(out_time)
    attack_logger.add_output_file(os.path.join(args.out_dir, outfile_name))
        
    # CSV
    if args.enable_csv:
        outfile_name = 'attack-{}.csv'.format(out_time)
        plain = args.enable_csv == 'plain'
        csv_path = os.path.join(args.out_dir, outfile_name)
        attack_logger.add_output_csv(csv_path, plain)
        print('Logging to CSV at path {}.'.format(csv_path))

    # Visdom
    if args.enable_visdom:
        attack_logger.enable_visdom()

    # Stdout
    if not args.disable_stdout:
        attack_logger.enable_stdout()
    return attack_logger<|MERGE_RESOLUTION|>--- conflicted
+++ resolved
@@ -139,13 +139,11 @@
     parser.add_argument('--interactive', action='store_true', default=False,
         help='Whether to run attacks interactively.')
     
-<<<<<<< HEAD
     parser.add_argument('--attack_n', action='store_true', default=False,
         help='Whether to run attack until `n` examples have been attacked (not skipped).')
-=======
-    def str_to_int(s): return sum((ord(c) for c in s))
+    
+def str_to_int(s): return sum((ord(c) for c in s))
     parser.add_argument('--random_seed', default=str_to_int('TEXTATTACK'))
->>>>>>> c1f0f96a
     
     attack_group = parser.add_mutually_exclusive_group(required=False)
     
